from typing import List, Optional, Tuple
from pymatgen import Structure

from mp_api.core.client import BaseRester, RESTError


<<<<<<< HEAD
class MaterialsRester(BaseRester):
=======
class MaterialsRESTer(RESTer):
>>>>>>> 1ff1ddd3
    def __init__(self, endpoint, **kwargs):
        """
        Initializes the MaterialsRESTer with a MAPI URL
        """

        self.endpoint = endpoint.strip("/")

        super().__init__(endpoint=self.endpoint + "/materials/", **kwargs)

<<<<<<< HEAD
    def get_structure_from_material_id(self, material_id: str) -> Structure:
=======
    def get_structure_from_material_id(
        self, material_id: str, version: Optional[str] = None
    ):
>>>>>>> 1ff1ddd3
        """
        Get a structure for a given Materials Project ID.

        Arguments:
            material_id (str): Materials project ID
            version (str): Version of data to query on in the format 'YYYY.MM.DD'. 
                Defaults to None which will return data from the most recent database release.


        Returns:
            structure (Structure): Pymatgen structure object
        """
        if version is None:
            result = self._make_request("{}/?fields=structure".format(material_id))
        else:
            result = self._make_request(
                "{}/?version={}&fields=structure".format(material_id, version)
            )

        if len(result.get("data", [])) > 0:
            return result
        else:
            raise RESTError(f"No document found for {material_id}")

    def search_material_docs(
        self,
        version: Optional[str] = None,
        chemsys_formula: Optional[str] = None,
<<<<<<< HEAD
        task_ids: Optional[List[str]] = None,
        crystal_system: Optional["CrystalSystem"] = None,
=======
        task_ids: Optional[List[str]] = [None],
        crystal_system: Optional[CrystalSystem] = None,
>>>>>>> 1ff1ddd3
        spacegroup_number: Optional[int] = None,
        spacegroup_symbol: Optional[str] = None,
        nsites: Optional[Tuple[int, int]] = (None, None),
        volume: Optional[Tuple[float, float]] = (None, None),
        density: Optional[Tuple[float, float]] = (None, None),
        deprecated: Optional[bool] = False,
<<<<<<< HEAD
        limit: Optional[int] = 10,
        skip: Optional[int] = 0,
        fields: List[str] = ('material_id', 'last_updated', 'formula_pretty'),
=======
        num_chunks: Optional[int] = None,
        chunk_size: Optional[int] = 100,
        fields: Optional[List[str]] = [None],
>>>>>>> 1ff1ddd3
    ):
        """
        Query core material docs using a variety of search criteria.

        Arguments:
            version (str): Version of data to query on in the format 'YYYY.MM.DD'. Defaults to None which will
                return data from the most recent database release.
            chemsys_formula (str): A chemical system (e.g., Li-Fe-O),
                or formula including anonomyzed formula
                or wild cards (e.g., Fe2O3, ABO3, Si*).
            task_ids (List[str]): List of Materials Project IDs to return data for.
            crystal_system (CrystalSystem): Crystal system of material.
            spacegroup_number (int): Space group number of material.
            spacegroup_symbol (str): Space group symbol of the material in international short symbol notation.
            nsites (Tuple[int,int]): Minimum and maximum number of sites to consider.
            volume (Tuple[float,float]): Minimum and maximum volume to consider.
            density (Tuple[float,float]): Minimum and maximum density to consider.
            deprecated (bool): Whether the material is tagged as deprecated.
            num_chunks (int): Maximum number of chunks of data to yield. None will yield all possible.
            chunk_size (int): Number of data entries per chunk.
            fields (List[str]): List of fields in MaterialsCoreDoc to return data for.
                Default is material_id, last_updated, and formula_pretty.

        Yields:
            ([dict]) List of dictionaries containing data for entries defined in 'fields'. 
                Defaults to Materials Project IDs reduced chemical formulas, and last updated tags.
        """

        query_params = {"deprecated": deprecated}

        if version:
            query_params.update({"version": version})

        if chemsys_formula:
            query_params.update({"formula": chemsys_formula})

        if any(task_ids):
            query_params.update({"task_ids": ",".join(task_ids)})

        query_params.update(
            {
                "crystal_system": crystal_system,
                "spacegroup_number": spacegroup_number,
            }
        )

        if any(nsites):
            query_params.update({"nsites_min": nsites[0], "nsites_max": nsites[1]})

        if any(volume):
            query_params.update({"volume_min": volume[0], "volume_max": volume[1]})

        if any(density):
            query_params.update({"density_min": density[0], "density_max": density[1]})

        if fields:
            query_params.update({"fields": ",".join(fields)})

        query_params = {
            entry: query_params[entry]
            for entry in query_params
            if query_params[entry] is not None
        }

        query_params.update({"limit": chunk_size, "skip": 0})
        count = 0
        while True:
            query_params["skip"] = count * chunk_size
            results = self.query(query_params).get("data", [])

            if not any(results) or (num_chunks is not None and count == num_chunks):
                break

            count += 1
            yield results

    def get_database_versions(self):
        """
        Get version tags available for the Materials Project core materials data. 
        These can be used to request data from previous releases.

        Returns:
            versions (List[str]): List of database versions as strings.
        """

        result = self._make_request("versions")

        if len(result.get("data", [])) > 0:
            return result
        else:
            raise RESTError("No data found")<|MERGE_RESOLUTION|>--- conflicted
+++ resolved
@@ -4,11 +4,7 @@
 from mp_api.core.client import BaseRester, RESTError
 
 
-<<<<<<< HEAD
-class MaterialsRester(BaseRester):
-=======
 class MaterialsRESTer(RESTer):
->>>>>>> 1ff1ddd3
     def __init__(self, endpoint, **kwargs):
         """
         Initializes the MaterialsRESTer with a MAPI URL
@@ -18,13 +14,9 @@
 
         super().__init__(endpoint=self.endpoint + "/materials/", **kwargs)
 
-<<<<<<< HEAD
-    def get_structure_from_material_id(self, material_id: str) -> Structure:
-=======
     def get_structure_from_material_id(
         self, material_id: str, version: Optional[str] = None
     ):
->>>>>>> 1ff1ddd3
         """
         Get a structure for a given Materials Project ID.
 
@@ -53,28 +45,17 @@
         self,
         version: Optional[str] = None,
         chemsys_formula: Optional[str] = None,
-<<<<<<< HEAD
-        task_ids: Optional[List[str]] = None,
-        crystal_system: Optional["CrystalSystem"] = None,
-=======
         task_ids: Optional[List[str]] = [None],
         crystal_system: Optional[CrystalSystem] = None,
->>>>>>> 1ff1ddd3
         spacegroup_number: Optional[int] = None,
         spacegroup_symbol: Optional[str] = None,
         nsites: Optional[Tuple[int, int]] = (None, None),
         volume: Optional[Tuple[float, float]] = (None, None),
         density: Optional[Tuple[float, float]] = (None, None),
         deprecated: Optional[bool] = False,
-<<<<<<< HEAD
-        limit: Optional[int] = 10,
-        skip: Optional[int] = 0,
-        fields: List[str] = ('material_id', 'last_updated', 'formula_pretty'),
-=======
         num_chunks: Optional[int] = None,
         chunk_size: Optional[int] = 100,
         fields: Optional[List[str]] = [None],
->>>>>>> 1ff1ddd3
     ):
         """
         Query core material docs using a variety of search criteria.
