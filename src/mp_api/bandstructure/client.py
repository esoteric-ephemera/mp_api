from typing import List, Optional, Tuple
from mp_api.bandstructure.models.core import BSPathType, BSDataFields

from mp_api.core.client import BaseRester, MPRestError


<<<<<<< HEAD
class BSRester(BaseRester):
=======
class BSRESTer(BaseRester):
    def __init__(self, endpoint, **kwargs):
        """
        Initializes the BSRESTer with a MAPI URL
        """

        self.endpoint = endpoint.strip("/")
>>>>>>> 6364ddcd

    suffix = "bs"

    def get_bandstructure_from_material_id(
        self, material_id: str, path_type: BSPathType
    ):
        """
        Get a band structure for a given Materials Project ID.

        Arguments:
            material_id (str): Materials project ID
            path_type (BSPathType): Band structure type determined by the k-path convention used.


        Returns:
            bandstructure (BandStructureSymmLine): Pymatgen band structure object
        """

        result = self._make_request(
            "object/?task_id={}&path_type={}&all_fields=true".format(
                material_id, path_type.value
            )
        )

        if result.get("object", None) is not None:
            return result["object"]
        else:
<<<<<<< HEAD
            raise MPMPRestError("No document found")
=======
            raise MPRestError("No document found")
>>>>>>> 6364ddcd

    def get_bandstructure_summary_from_material_id(self, material_id: str):
        """
        Get a band structure summary doc for a given Materials Project ID.

        Arguments:
            material_id (str): Materials project ID

        Returns:
            doc (dict): Band structure summary doc.
        """

        result = self._make_request("{}/?all_fields=true".format(material_id))

        if len(result.get("data", [])) > 0:
            return result
        else:
            raise MPRestError("No document found")

    def search_bandstructure_docs(
        self,
        path_type: BSPathType,
        data_field: BSDataFields,
        energy: Tuple[float, float],
        direct: Optional[bool] = None,
        chemsys_formula: Optional[str] = None,
        nsites: Optional[Tuple[int, int]] = None,
        volume: Optional[Tuple[float, float]] = None,
        density: Optional[Tuple[float, float]] = None,
        num_chunks: Optional[int] = None,
        chunk_size: int = 100,
        fields: Optional[List[str]] = None,
    ):
        """
        Query band structure summary docs using a variety of search criteria.

        Arguments:
            path_type (BSPathType): Band structure type determined by the k-path convention.
            data_field (BSDataFields): Data field to query on.
            energy (Tuple[int,int]): Minimum and maximum energy to consider.
            direct (bool): Whether the band gap is direct if it is chosen with data_field.
            chemsys_formula (str): A chemical system (e.g., Li-Fe-O),
                or formula including anonomyzed formula
                or wild cards (e.g., Fe2O3, ABO3, Si*).
            nsites (Tuple[int,int]): Minimum and maximum number of sites to consider.
            volume (Tuple[float,float]): Minimum and maximum volume to consider.
            density (Tuple[float,float]): Minimum and maximum density to consider.
            deprecated (bool): Whether the material is tagged as deprecated.
            num_chunks (int): Maximum number of chunks of data to yield. None will yield all possible.
            chunk_size (int): Number of data entries per chunk.
            fields (List[str]): List of fields in BSDoc to return data for.
                Default is material_id, last_updated, and formula_pretty.

        Yields:
            ([dict]) List of dictionaries containing data for entries defined in 'fields'.
                Defaults to Materials Project IDs reduced chemical formulas, and last updated tags.
        """

        query_params = {
            "path_type": path_type.value,
            "data_field": data_field.value,
            "energy_min": energy[0],
            "energy_max": energy[1],
        }

        if direct is not None:
            query_params.update({"direct": direct})

        if chemsys_formula:
            query_params.update({"formula": chemsys_formula})

        if nsites:
            query_params.update({"nsites_min": nsites[0], "nsites_max": nsites[1]})

        if volume:
            query_params.update({"volume_min": volume[0], "volume_max": volume[1]})

        if density:
            query_params.update({"density_min": density[0], "density_max": density[1]})

        if fields:
            query_params.update({"fields": ",".join(fields)})

        query_params = {
            entry: query_params[entry]
            for entry in query_params
            if query_params[entry] is not None
        }

        query_params.update({"limit": chunk_size, "skip": 0})
        count = 0
        while True:
            query_params["skip"] = count * chunk_size
            results = self.query(query_params).get("data", [])

            if not any(results) or (num_chunks is not None and count == num_chunks):
                break

            count += 1
            yield results<|MERGE_RESOLUTION|>--- conflicted
+++ resolved
@@ -4,17 +4,7 @@
 from mp_api.core.client import BaseRester, MPRestError
 
 
-<<<<<<< HEAD
 class BSRester(BaseRester):
-=======
-class BSRESTer(BaseRester):
-    def __init__(self, endpoint, **kwargs):
-        """
-        Initializes the BSRESTer with a MAPI URL
-        """
-
-        self.endpoint = endpoint.strip("/")
->>>>>>> 6364ddcd
 
     suffix = "bs"
 
@@ -42,11 +32,7 @@
         if result.get("object", None) is not None:
             return result["object"]
         else:
-<<<<<<< HEAD
-            raise MPMPRestError("No document found")
-=======
             raise MPRestError("No document found")
->>>>>>> 6364ddcd
 
     def get_bandstructure_summary_from_material_id(self, material_id: str):
         """
